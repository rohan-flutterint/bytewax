use pyo3::prelude::*;

pub(crate) mod dataflow;
pub(crate) mod errors;
pub(crate) mod inputs;
pub(crate) mod metrics;
pub(crate) mod operators;
pub(crate) mod outputs;
pub(crate) mod pyo3_extensions;
pub(crate) mod recovery;
pub(crate) mod run;
pub(crate) mod serde;
pub(crate) mod timely;
pub(crate) mod tracing;
pub(crate) mod webserver;
pub(crate) mod window;
pub(crate) mod worker;

#[macro_use]
pub(crate) mod macros;

#[pymodule]
#[pyo3(name = "bytewax")]
fn mod_bytewax(py: Python, m: &PyModule) -> PyResult<()> {
<<<<<<< HEAD
=======
    dataflow::register(py, m)?;
    inputs::register(py, m)?;
>>>>>>> 45db06b0
    recovery::register(py, m)?;
    run::register(py, m)?;
    tracing::register(py, m)?;
    window::register(py, m)?;
<<<<<<< HEAD
=======

    m.add_function(wrap_pyfunction!(sleep_keep_gil, m)?)?;
    m.add_function(wrap_pyfunction!(sleep_release_gil, m)?)?;
>>>>>>> 45db06b0

    Ok(())
}<|MERGE_RESOLUTION|>--- conflicted
+++ resolved
@@ -22,21 +22,11 @@
 #[pymodule]
 #[pyo3(name = "bytewax")]
 fn mod_bytewax(py: Python, m: &PyModule) -> PyResult<()> {
-<<<<<<< HEAD
-=======
-    dataflow::register(py, m)?;
     inputs::register(py, m)?;
->>>>>>> 45db06b0
     recovery::register(py, m)?;
     run::register(py, m)?;
     tracing::register(py, m)?;
     window::register(py, m)?;
-<<<<<<< HEAD
-=======
-
-    m.add_function(wrap_pyfunction!(sleep_keep_gil, m)?)?;
-    m.add_function(wrap_pyfunction!(sleep_release_gil, m)?)?;
->>>>>>> 45db06b0
 
     Ok(())
 }