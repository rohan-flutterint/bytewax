--- conflicted
+++ resolved
@@ -539,16 +539,8 @@
 ///
 ///     flow: Dataflow to run.
 ///
-<<<<<<< HEAD
 ///     input_builder: Yields `AdvanceTo()` or `Emit()` with this
 ///         worker's input. Must resume from the epoch specified.
-=======
-///     input_builder: Returns input that each worker thread should
-///         process. Should yield either `AdvanceTo` or `Emit` to
-///         advance the epoch, or input new data into the dataflow.
-///         If you are recovering a stateful dataflow, you must ensure
-///         your input resumes from the last finalized epoch.
->>>>>>> 99baae83
 ///
 ///     output_builder: Returns a callback function for each worker
 ///         thread, called with `(epoch, item)` whenever and item
