--- conflicted
+++ resolved
@@ -9,15 +9,11 @@
 
 import asyncio
 import sys
+
 from abc import ABC, abstractmethod
-<<<<<<< HEAD
-from typing import Any, Optional, Set, List
-from datetime import datetime, timezone
-=======
 from collections.abc import AsyncIterator
-from datetime import timedelta
+from datetime import datetime, timedelta
 from typing import Any, List, Optional, Set
->>>>>>> c390bada
 
 __all__ = [
     "AsyncBatcher",
